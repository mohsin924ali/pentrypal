// ========================================
// Application Constants
// ========================================

export const APP_CONFIG = {
  name: 'PentryPal Next',
  version: '1.0.0',
  description: 'Collaborative grocery and pantry management',
  author: 'PentryPal Team',
  website: 'https://pentrypal.app',
  supportEmail: 'support@pentrypal.app',
} as const;

export const API_CONFIG = {
<<<<<<< HEAD
  baseUrl: process.env.API_BASE_URL ?? 'http://192.168.1.108:8000/api/v1',
  timeout: parseInt(process.env.API_TIMEOUT ?? '30000', 10),
  retryAttempts: parseInt(process.env.API_RETRY_ATTEMPTS ?? '3', 10),
  retryDelay: 1000, // milliseconds
  websocketUrl: process.env.WEBSOCKET_URL ?? 'ws://192.168.1.108:8000/api/v1/realtime/ws',
=======
  baseUrl: process.env.API_BASE_URL ?? 'http://192.168.1.104:8000/api/v1',
  timeout: parseInt(process.env.API_TIMEOUT ?? '30000', 10),
  retryAttempts: parseInt(process.env.API_RETRY_ATTEMPTS ?? '3', 10),
  retryDelay: 1000, // milliseconds
  websocketUrl: process.env.WEBSOCKET_URL ?? 'ws://192.168.1.104:8000/api/v1/realtime/ws',
>>>>>>> 1932e1be
} as const;

export const STORAGE_KEYS = {
  // Authentication
  authTokens: '@pentrypal/auth-tokens',
  refreshToken: '@pentrypal/refresh-token',
  biometricEnabled: '@pentrypal/biometric-enabled',

  // User Data
  userProfile: '@pentrypal/user-profile',
  userPreferences: '@pentrypal/user-preferences',

  // Application State
  onboardingCompleted: '@pentrypal/onboarding-completed',
  appVersion: '@pentrypal/app-version',

  // Cache
  apiCache: '@pentrypal/api-cache',
  imageCache: '@pentrypal/image-cache',

  // Offline
  offlineQueue: '@pentrypal/offline-queue',
  syncTimestamp: '@pentrypal/sync-timestamp',
} as const;

export const VALIDATION_RULES = {
  email: {
    maxLength: 254,
    pattern: /^[^\s@]+@[^\s@]+\.[^\s@]+$/,
  },
  password: {
    minLength: 8,
    maxLength: 128,
    pattern: /^(?=.*[a-z])(?=.*[A-Z])(?=.*\d)(?=.*[@$!%*?&])[A-Za-z\d@$!%*?&]/,
  },
  name: {
    minLength: 2,
    maxLength: 100,
    pattern: /^[a-zA-Z\s'-]{2,100}$/,
  },
  listName: {
    minLength: 2,
    maxLength: 100,
  },
  itemName: {
    minLength: 1,
    maxLength: 200,
  },
  description: {
    maxLength: 500,
  },
} as const;

export const LIMITS = {
  // Lists
  maxListsPerUser: 1000,
  maxItemsPerList: 1000,
  maxCollaboratorsPerList: 50,

  // Files
  maxFileSize: 10 * 1024 * 1024, // 10MB
  maxImageSize: 5 * 1024 * 1024, // 5MB

  // API
  maxRequestsPerMinute: 100,
  maxBatchSize: 100,

  // Offline
  maxOfflineActions: 1000,
  maxCacheSize: 100 * 1024 * 1024, // 100MB
} as const;

export const TIMEOUTS = {
  api: 30000, // 30 seconds
  biometric: 10000, // 10 seconds
  splash: 2000, // 2 seconds
  toast: 4000, // 4 seconds
  animation: 300, // 300ms
} as const;

export const PAGINATION = {
  defaultLimit: 20,
  maxLimit: 100,
  defaultOffset: 0,
} as const;

export const COLORS = {
  // Brand Colors
  primary: '#19e680',
  primaryDark: '#16c472',
  primaryLight: '#4cffb3',

  // Semantic Colors
  success: '#10b981',
  warning: '#f59e0b',
  error: '#ef4444',
  info: '#3b82f6',

  // Neutral Colors
  white: '#ffffff',
  black: '#000000',
  gray50: '#f9fafb',
  gray100: '#f3f4f6',
  gray200: '#e5e7eb',
  gray300: '#d1d5db',
  gray400: '#9ca3af',
  gray500: '#6b7280',
  gray600: '#4b5563',
  gray700: '#374151',
  gray800: '#1f2937',
  gray900: '#111827',
} as const;

export const SPACING = {
  xs: 4,
  sm: 8,
  md: 16,
  lg: 24,
  xl: 32,
  '2xl': 48,
  '3xl': 64,
  '4xl': 96,
} as const;

export const FONT_SIZES = {
  xs: 12,
  sm: 14,
  base: 16,
  lg: 18,
  xl: 20,
  '2xl': 24,
  '3xl': 30,
  '4xl': 36,
  '5xl': 48,
  '6xl': 60,
} as const;

export const BORDER_RADIUS = {
  none: 0,
  sm: 4,
  md: 8,
  lg: 12,
  xl: 16,
  '2xl': 24,
  full: 9999,
} as const;

export const SHADOWS = {
  sm: {
    shadowOffset: { width: 0, height: 1 },
    shadowOpacity: 0.05,
    shadowRadius: 2,
    elevation: 2,
  },
  md: {
    shadowOffset: { width: 0, height: 4 },
    shadowOpacity: 0.1,
    shadowRadius: 6,
    elevation: 4,
  },
  lg: {
    shadowOffset: { width: 0, height: 10 },
    shadowOpacity: 0.15,
    shadowRadius: 15,
    elevation: 8,
  },
  xl: {
    shadowOffset: { width: 0, height: 20 },
    shadowOpacity: 0.25,
    shadowRadius: 25,
    elevation: 12,
  },
} as const;

export const ANIMATIONS = {
  durations: {
    fast: 150,
    normal: 300,
    slow: 500,
  },
  easings: {
    easeInOut: 'easeInOut',
    easeIn: 'easeIn',
    easeOut: 'easeOut',
    linear: 'linear',
  },
} as const;

export const BREAKPOINTS = {
  xs: 0,
  sm: 576,
  md: 768,
  lg: 992,
  xl: 1200,
} as const;

export const FEATURE_FLAGS = {
  enableBiometricAuth: true,
  enablePushNotifications: true,
  enableOfflineMode: true,
  enableAnalytics: true,
  enableCrashReporting: true,
  enablePerformanceMonitoring: true,
  enableDarkMode: true,
  enableSocialFeatures: true,
  enablePremiumFeatures: false,
} as const;

export const DEEP_LINKS = {
  scheme: 'pentrypal',
  prefix: 'https://pentrypal.app',
  universal: 'https://pentrypal.app',
} as const;

export const CATEGORIES = [
  { id: 'fruits', name: 'Fruits', icon: '🍎', color: '#ff6b6b' },
  { id: 'vegetables', name: 'Vegetables', icon: '🥕', color: '#4ecdc4' },
  { id: 'meat', name: 'Meat & Poultry', icon: '🥩', color: '#45b7d1' },
  { id: 'dairy', name: 'Dairy', icon: '🥛', color: '#f9ca24' },
  { id: 'grains', name: 'Grains & Bread', icon: '🍞', color: '#f0932b' },
  { id: 'snacks', name: 'Snacks', icon: '🍪', color: '#eb4d4b' },
  { id: 'beverages', name: 'Beverages', icon: '🥤', color: '#6c5ce7' },
  { id: 'frozen', name: 'Frozen Foods', icon: '🧊', color: '#74b9ff' },
  { id: 'pantry', name: 'Pantry Staples', icon: '🥫', color: '#a29bfe' },
  { id: 'household', name: 'Household', icon: '🧽', color: '#fd79a8' },
  { id: 'personal', name: 'Personal Care', icon: '🧴', color: '#fdcb6e' },
  { id: 'other', name: 'Other', icon: '📦', color: '#636e72' },
] as const;

export const UNITS = [
  'pcs',
  'kg',
  'g',
  'lb',
  'oz',
  'l',
  'ml',
  'cup',
  'tbsp',
  'tsp',
  'dozen',
  'bunch',
  'bag',
  'box',
  'can',
  'bottle',
  'jar',
  'pack',
] as const;

export const CURRENCIES = [
  { code: 'USD', symbol: '$', name: 'US Dollar' },
  { code: 'EUR', symbol: '€', name: 'Euro' },
  { code: 'GBP', symbol: '£', name: 'British Pound' },
  { code: 'CAD', symbol: 'C$', name: 'Canadian Dollar' },
  { code: 'AUD', symbol: 'A$', name: 'Australian Dollar' },
  { code: 'JPY', symbol: '¥', name: 'Japanese Yen' },
] as const;

export const LANGUAGES = [
  { code: 'en', name: 'English', nativeName: 'English' },
  { code: 'es', name: 'Spanish', nativeName: 'Español' },
  { code: 'fr', name: 'French', nativeName: 'Français' },
  { code: 'de', name: 'German', nativeName: 'Deutsch' },
  { code: 'it', name: 'Italian', nativeName: 'Italiano' },
  { code: 'pt', name: 'Portuguese', nativeName: 'Português' },
] as const;

export const ERROR_CODES = {
  // Network
  NETWORK_ERROR: 'NETWORK_ERROR',
  TIMEOUT_ERROR: 'TIMEOUT_ERROR',
  CONNECTION_ERROR: 'CONNECTION_ERROR',

  // Authentication
  INVALID_CREDENTIALS: 'INVALID_CREDENTIALS',
  TOKEN_EXPIRED: 'TOKEN_EXPIRED',
  UNAUTHORIZED: 'UNAUTHORIZED',
  FORBIDDEN: 'FORBIDDEN',

  // Validation
  VALIDATION_ERROR: 'VALIDATION_ERROR',
  REQUIRED_FIELD: 'REQUIRED_FIELD',
  INVALID_FORMAT: 'INVALID_FORMAT',

  // Business Logic
  RESOURCE_NOT_FOUND: 'RESOURCE_NOT_FOUND',
  DUPLICATE_RESOURCE: 'DUPLICATE_RESOURCE',
  OPERATION_NOT_ALLOWED: 'OPERATION_NOT_ALLOWED',

  // System
  INTERNAL_ERROR: 'INTERNAL_ERROR',
  SERVICE_UNAVAILABLE: 'SERVICE_UNAVAILABLE',
  RATE_LIMIT_EXCEEDED: 'RATE_LIMIT_EXCEEDED',
} as const;

export const STORAGE_SIZES = {
  small: 1024 * 1024, // 1MB
  medium: 5 * 1024 * 1024, // 5MB
  large: 10 * 1024 * 1024, // 10MB
  xlarge: 50 * 1024 * 1024, // 50MB
} as const;

// Export all constants as a single object for convenience
export const CONSTANTS = {
  APP_CONFIG,
  API_CONFIG,
  STORAGE_KEYS,
  VALIDATION_RULES,
  LIMITS,
  TIMEOUTS,
  PAGINATION,
  COLORS,
  SPACING,
  FONT_SIZES,
  BORDER_RADIUS,
  SHADOWS,
  ANIMATIONS,
  BREAKPOINTS,
  FEATURE_FLAGS,
  DEEP_LINKS,
  CATEGORIES,
  UNITS,
  CURRENCIES,
  LANGUAGES,
  ERROR_CODES,
  STORAGE_SIZES,
} as const;<|MERGE_RESOLUTION|>--- conflicted
+++ resolved
@@ -12,19 +12,11 @@
 } as const;
 
 export const API_CONFIG = {
-<<<<<<< HEAD
-  baseUrl: process.env.API_BASE_URL ?? 'http://192.168.1.108:8000/api/v1',
-  timeout: parseInt(process.env.API_TIMEOUT ?? '30000', 10),
-  retryAttempts: parseInt(process.env.API_RETRY_ATTEMPTS ?? '3', 10),
-  retryDelay: 1000, // milliseconds
-  websocketUrl: process.env.WEBSOCKET_URL ?? 'ws://192.168.1.108:8000/api/v1/realtime/ws',
-=======
   baseUrl: process.env.API_BASE_URL ?? 'http://192.168.1.104:8000/api/v1',
   timeout: parseInt(process.env.API_TIMEOUT ?? '30000', 10),
   retryAttempts: parseInt(process.env.API_RETRY_ATTEMPTS ?? '3', 10),
   retryDelay: 1000, // milliseconds
   websocketUrl: process.env.WEBSOCKET_URL ?? 'ws://192.168.1.104:8000/api/v1/realtime/ws',
->>>>>>> 1932e1be
 } as const;
 
 export const STORAGE_KEYS = {
