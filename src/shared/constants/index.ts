--- conflicted
+++ resolved
@@ -17,11 +17,7 @@
   retryAttempts: parseInt(process.env.API_RETRY_ATTEMPTS ?? '3', 10),
   retryDelay: 1000, // milliseconds
   websocketUrl:
-<<<<<<< HEAD
-    process.env.WEBSOCKET_URL ?? 'wss://pantrypalbe-production.up.railway.app/api/v1/realtime/ws',
-=======
     process.env.WEBSOCKET_URL ?? 'ws://pantrypalbe-production.up.railway.app/api/v1/realtime/ws',
->>>>>>> c6f4078f
 } as const;
 
 export const STORAGE_KEYS = {
