--- conflicted
+++ resolved
@@ -354,14 +354,6 @@
         password: request.password,
       });
 
-<<<<<<< HEAD
-      // Debug: Log the full response structure
-      console.log('🔍 DEBUG: Full API Response:', JSON.stringify(response, null, 2));
-      console.log('🔍 DEBUG: Response.data exists:', !!response.data);
-      console.log('🔍 DEBUG: Response.data structure:', response.data);
-
-      if (response.data) {
-=======
       // Debug logging to understand the response structure
       authLogger.debug('🔍 DEBUG: Login API response:', response);
       authLogger.debug('🔍 DEBUG: Response data:', response.data);
@@ -378,7 +370,6 @@
 
       // Check if we have valid login data
       if (response.data && response.data.user && response.data.tokens) {
->>>>>>> c6f4078f
         const { user, tokens } = response.data;
 
         // Convert backend user to frontend user format
@@ -431,16 +422,8 @@
           requiresEmailVerification: false,
         };
       } else {
-<<<<<<< HEAD
-        // Debug: Log why response.data is falsy
-        console.log('🔍 DEBUG: Response.data is falsy');
-        console.log('🔍 DEBUG: Response.detail:', response.detail);
-        console.log('🔍 DEBUG: Response.error_code:', response.error_code);
-
-=======
         // No error response but also no valid data - unexpected response structure
         authLogger.warn('🔍 DEBUG: Unexpected login response structure - no valid data found');
->>>>>>> c6f4078f
         return {
           success: false,
           message: 'Invalid response from server',
@@ -492,16 +475,6 @@
 
       const response = await authApi.register(registrationData);
 
-<<<<<<< HEAD
-      // Debug: Log the full response structure
-      console.log('🔍 DEBUG: Full Registration API Response:', JSON.stringify(response, null, 2));
-      console.log('🔍 DEBUG: Response.data exists:', !!response.data);
-      console.log('🔍 DEBUG: Response.data structure:', response.data);
-      console.log('🔍 DEBUG: Response.detail:', response.detail);
-      console.log('🔍 DEBUG: Response.error_code:', response.error_code);
-
-      if (response.data) {
-=======
       // Debug logging to understand the response structure
       authLogger.debug('🔍 DEBUG: Registration API response:', response);
       authLogger.debug('🔍 DEBUG: Response data:', response.data);
@@ -518,7 +491,6 @@
 
       // Check if we have valid registration data
       if (response.data && response.data.user && response.data.tokens) {
->>>>>>> c6f4078f
         const { user, tokens } = response.data;
 
         // Convert backend user to frontend user format
@@ -570,18 +542,10 @@
           requiresEmailVerification: false, // Backend doesn't require email verification per requirements
         };
       } else {
-<<<<<<< HEAD
-        // Debug: Log why response.data is falsy
-        console.log('🔍 DEBUG: Registration response.data is falsy');
-        console.log('🔍 DEBUG: Registration response.detail:', response.detail);
-        console.log('🔍 DEBUG: Registration response.error_code:', response.error_code);
-
-=======
         // No error response but also no valid data - unexpected response structure
         authLogger.warn(
           '🔍 DEBUG: Unexpected registration response structure - no valid data found'
         );
->>>>>>> c6f4078f
         return {
           success: false,
           message: 'Invalid response from server',
