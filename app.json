--- conflicted
+++ resolved
@@ -41,8 +41,7 @@
         "android.permission.ACCESS_NETWORK_STATE",
         "android.permission.WAKE_LOCK",
         "android.permission.RECEIVE_BOOT_COMPLETED",
-        "android.permission.VIBRATE",
-        "android.permission.RECORD_AUDIO"
+        "android.permission.VIBRATE"
       ],
       "intentFilters": [
         {
@@ -91,11 +90,7 @@
       "eas": {
         "projectId": "c580e335-2c07-49b5-a8b4-a18a09fcc1fc"
       }
-<<<<<<< HEAD
     },
     "owner": "mohsinali585"
-=======
-    }
->>>>>>> c6f4078f
   }
 }